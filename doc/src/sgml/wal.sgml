<!-- doc/src/sgml/wal.sgml -->

<chapter id="wal">
 <title>Reliability and the Write-Ahead Log</title>

 <para>
  This chapter explains how the Write-Ahead Log is used to obtain
  efficient, reliable operation.
 </para>

 <sect1 id="wal-reliability">
  <title>Reliability</title>

  <para>
   Reliability is an important property of any serious database
   system, and <productname>PostgreSQL</productname> does everything possible to
   guarantee reliable operation. One aspect of reliable operation is
   that all data recorded by a committed transaction should be stored
   in a nonvolatile area that is safe from power loss, operating
   system failure, and hardware failure (except failure of the
   nonvolatile area itself, of course).  Successfully writing the data
   to the computer's permanent storage (disk drive or equivalent)
   ordinarily meets this requirement.  In fact, even if a computer is
   fatally damaged, if the disk drives survive they can be moved to
   another computer with similar hardware and all committed
   transactions will remain intact.
  </para>

  <para>
   While forcing data to the disk platters periodically might seem like
   a simple operation, it is not. Because disk drives are dramatically
   slower than main memory and CPUs, several layers of caching exist
   between the computer's main memory and the disk platters.
   First, there is the operating system's buffer cache, which caches
   frequently requested disk blocks and combines disk writes. Fortunately,
   all operating systems give applications a way to force writes from
   the buffer cache to disk, and <productname>PostgreSQL</productname> uses those
   features.  (See the <xref linkend="guc-wal-sync-method"/> parameter
   to adjust how this is done.)
  </para>

  <para>
   Next, there might be a cache in the disk drive controller; this is
   particularly common on <acronym>RAID</acronym> controller cards. Some of
   these caches are <firstterm>write-through</firstterm>, meaning writes are sent
   to the drive as soon as they arrive. Others are
   <firstterm>write-back</firstterm>, meaning data is sent to the drive at
   some later time. Such caches can be a reliability hazard because the
   memory in the disk controller cache is volatile, and will lose its
   contents in a power failure.  Better controller cards have
   <firstterm>battery-backup units</firstterm> (<acronym>BBU</acronym>s), meaning
   the card has a battery that
   maintains power to the cache in case of system power loss.  After power
   is restored the data will be written to the disk drives.
  </para>

  <para>
   And finally, most disk drives have caches. Some are write-through
   while some are write-back, and the same concerns about data loss
   exist for write-back drive caches as for disk controller
   caches.  Consumer-grade IDE and SATA drives are particularly likely
   to have write-back caches that will not survive a power failure.  Many
   solid-state drives (SSD) also have volatile write-back caches.
  </para>

  <para>
   These caches can typically be disabled; however, the method for doing
   this varies by operating system and drive type:
  </para>

  <itemizedlist>
    <listitem>
      <para>
        On <productname>Linux</productname>, IDE and SATA drives can be queried using
        <command>hdparm -I</command>; write caching is enabled if there is
        a <literal>*</literal> next to <literal>Write cache</literal>.  <command>hdparm -W 0</command>
        can be used to turn off write caching.  SCSI drives can be queried
        using <ulink url="http://sg.danny.cz/sg/sdparm.html"><application>sdparm</application></ulink>.
        Use <command>sdparm --get=WCE</command> to check
        whether the write cache is enabled and <command>sdparm --clear=WCE</command>
        to disable it.
      </para>
    </listitem>

    <listitem>
      <para>
        On <productname>FreeBSD</productname>, IDE drives can be queried using
        <command>atacontrol</command> and write caching turned off using
        <literal>hw.ata.wc=0</literal> in <filename>/boot/loader.conf</filename>;
        SCSI drives can be queried using <command>camcontrol identify</command>,
        and the write cache both queried and changed using
        <command>sdparm</command> when available.
      </para>
    </listitem>

    <listitem>
      <para>
        On <productname>Solaris</productname>, the disk write cache is controlled by
        <command>format -e</command>.
        (The Solaris <acronym>ZFS</acronym> file system is safe with disk write-cache
        enabled because it issues its own disk cache flush commands.)
      </para>
    </listitem>

    <listitem>
      <para>
        On <productname>Windows</productname>, if <varname>wal_sync_method</varname> is
        <literal>open_datasync</literal> (the default), write caching can be disabled
        by unchecking <literal>My Computer\Open\<replaceable>disk drive</replaceable>\Properties\Hardware\Properties\Policies\Enable write caching on the disk</literal>.
        Alternatively, set <varname>wal_sync_method</varname> to
        <literal>fsync</literal> or <literal>fsync_writethrough</literal>, which prevent
        write caching.
      </para>
    </listitem>

    <listitem>
      <para>
        On <productname>macOS</productname>, write caching can be prevented by
        setting <varname>wal_sync_method</varname> to <literal>fsync_writethrough</literal>.
      </para>
    </listitem>
  </itemizedlist>

  <para>
   Recent SATA drives (those following <acronym>ATAPI-6</acronym> or later)
   offer a drive cache flush command (<command>FLUSH CACHE EXT</command>),
   while SCSI drives have long supported a similar command
   <command>SYNCHRONIZE CACHE</command>.  These commands are not directly
   accessible to <productname>PostgreSQL</productname>, but some file systems
   (e.g., <acronym>ZFS</acronym>, <acronym>ext4</acronym>) can use them to flush
   data to the platters on write-back-enabled drives.  Unfortunately, such
   file systems behave suboptimally when combined with battery-backup unit
   (<acronym>BBU</acronym>) disk controllers.  In such setups, the synchronize
   command forces all data from the controller cache to the disks,
   eliminating much of the benefit of the BBU.  You can run the
   <xref linkend="pgtestfsync"/> program to see
   if you are affected.  If you are affected, the performance benefits
   of the BBU can be regained by turning off write barriers in
   the file system or reconfiguring the disk controller, if that is
   an option.  If write barriers are turned off, make sure the battery
   remains functional; a faulty battery can potentially lead to data loss.
   Hopefully file system and disk controller designers will eventually
   address this suboptimal behavior.
  </para>

  <para>
   When the operating system sends a write request to the storage hardware,
   there is little it can do to make sure the data has arrived at a truly
   non-volatile storage area. Rather, it is the
   administrator's responsibility to make certain that all storage components
   ensure integrity for both data and file-system metadata.
   Avoid disk controllers that have non-battery-backed write caches.
   At the drive level, disable write-back caching if the
   drive cannot guarantee the data will be written before shutdown.
   If you use SSDs, be aware that many of these do not honor cache flush
   commands by default.
   You can test for reliable I/O subsystem behavior using <ulink
   url="http://brad.livejournal.com/2116715.html"><filename>diskchecker.pl</filename></ulink>.
  </para>

  <para>
   Another risk of data loss is posed by the disk platter write
   operations themselves. Disk platters are divided into sectors,
   commonly 512 bytes each.  Every physical read or write operation
   processes a whole sector.
   When a write request arrives at the drive, it might be for some multiple
   of 512 bytes (<productname>PostgreSQL</productname> typically writes 8192 bytes, or
   16 sectors, at a time), and the process of writing could fail due
   to power loss at any time, meaning some of the 512-byte sectors were
   written while others were not.  To guard against such failures,
   <productname>PostgreSQL</productname> periodically writes full page images to
   permanent WAL storage <emphasis>before</emphasis> modifying the actual page on
   disk. By doing this, during crash recovery <productname>PostgreSQL</productname> can
   restore partially-written pages from WAL.  If you have file-system software
   that prevents partial page writes (e.g., ZFS),  you can turn off
   this page imaging by turning off the <xref
   linkend="guc-full-page-writes"/> parameter. Battery-Backed Unit
   (BBU) disk controllers do not prevent partial page writes unless
   they guarantee that data is written to the BBU as full (8kB) pages.
  </para>
  <para>
   <productname>PostgreSQL</productname> also protects against some kinds of data corruption
   on storage devices that may occur because of hardware errors or media failure over time,
   such as reading/writing garbage data.
   <itemizedlist>
    <listitem>
     <para>
      Each individual record in a WAL file is protected by a CRC-32 (32-bit) check
      that allows us to tell if record contents are correct. The CRC value
      is set when we write each WAL record and checked during crash recovery,
      archive recovery and replication.
     </para>
    </listitem>
    <listitem>
     <para>
      Data pages are not currently checksummed by default, though full page images
      recorded in WAL records will be protected; see <link
      linkend="app-initdb-data-checksums"><application>initdb</application></link>
      for details about enabling data page checksums.
     </para>
    </listitem>
    <listitem>
     <para>
      Internal data structures such as <filename>pg_xact</filename>, <filename>pg_subtrans</filename>, <filename>pg_multixact</filename>,
      <filename>pg_serial</filename>, <filename>pg_notify</filename>, <filename>pg_stat</filename>, <filename>pg_snapshots</filename> are not directly
      checksummed, nor are pages protected by full page writes. However, where
      such data structures are persistent, WAL records are written that allow
      recent changes to be accurately rebuilt at crash recovery and those
      WAL records are protected as discussed above.
     </para>
    </listitem>
    <listitem>
     <para>
      Individual state files in <filename>pg_twophase</filename> are protected by CRC-32.
     </para>
    </listitem>
    <listitem>
     <para>
      Temporary data files used in larger SQL queries for sorts,
      materializations and intermediate results are not currently checksummed,
      nor will WAL records be written for changes to those files.
     </para>
    </listitem>
   </itemizedlist>
  </para>
  <para>
   <productname>PostgreSQL</productname> does not protect against correctable memory errors
   and it is assumed you will operate using RAM that uses industry standard
   Error Correcting Codes (ECC) or better protection.
  </para>
 </sect1>

 <sect1 id="checksums">
  <title>Data checksums</title>
  <indexterm>
   <primary>checksums</primary>
  </indexterm>

  <para>
   Data pages are not checksum protected by default, but this can optionally be enabled for a cluster.
   When enabled, each data page will be assigned a checksum that is updated when the page is
   written and verified every time the page is read. Only data pages are protected by checksums,
   internal data structures and temporary files are not.
  </para>

  <para>
   Checksums are normally enabled when the cluster is initialized using
   <link linkend="app-initdb-data-checksums"><application>initdb</application></link>. They
   can also be enabled or disabled at runtime. In all cases, checksums are enabled or disabled
   at the full cluster level, and cannot be specified individually for databases or tables.
  </para>

  <para>
   The current state of checksums in the cluster can be verified by viewing the value
   of the read-only configuration variable <xref linkend="guc-data-checksums" /> by
   issuing the command <command>SHOW data_checksums</command>.
  </para>

  <para>
   When attempting to recover from corrupt data it may be necessarily to bypass the checksum
   protection in order to recover data. To do this, temporarily set the configuration parameter
   <xref linkend="guc-ignore-checksum-failure" />.
  </para>

  <sect2 id="checksums-enable-disable">
   <title>On-line enabling of checksums</title>

   <para>
    Checksums can be enabled or disabled online, by calling the appropriate
    <link linkend="functions-admin-checksum">functions</link>.
    Disabling of checksums takes effect immediately when the function is called.
   </para>

   <para>
    Enabling checksums will put the cluster in <literal>inprogress</literal> mode.
    During this time, checksums will be written but not verified. In addition to
    this, a background worker process is started that enables checksums on all
    existing data in the cluster. Once this worker has completed processing all
    databases in the cluster, the checksum mode will automatically switch to
    <literal>on</literal>.
   </para>

   <para>
    If the cluster is stopped while in <literal>inprogress</literal> mode, for
    any reason, then this process must be restarted manually. To do this,
    re-execute the function <function>pg_enable_data_checksums()</function>
    once the cluster has been restarted.
   </para>

   <note>
    <para>
     Enabling checksums can cause significant I/O to the system, as most of the
     database pages will need to be rewritten, and will be written both to the
     data files and the WAL.
    </para>
   </note>
<<<<<<< HEAD
=======

   <para>
    Since checksums are clusterwide, all databases will get checksums added.
    It is thus important that the worker is allowed to connect to all databases
    for the process to succeed, see the <xref linkend="sql-alterdatabase"/>
    command for how to allow connections.
   </para>

   <note>
    <para>
     <literal>template0</literal> is by default not accepting connections, to
     enable checksums you'll need to temporarily make it accept connections.
    </para>
   </note>

>>>>>>> 7b10c63d
  </sect2>
 </sect1>

  <sect1 id="wal-intro">
   <title>Write-Ahead Logging (<acronym>WAL</acronym>)</title>

   <indexterm zone="wal">
    <primary>WAL</primary>
   </indexterm>

   <indexterm>
    <primary>transaction log</primary>
    <see>WAL</see>
   </indexterm>

   <para>
    <firstterm>Write-Ahead Logging</firstterm> (<acronym>WAL</acronym>)
    is a standard method for ensuring data integrity.  A detailed
    description can be found in most (if not all) books about
    transaction processing. Briefly, <acronym>WAL</acronym>'s central
    concept is that changes to data files (where tables and indexes
    reside) must be written only after those changes have been logged,
    that is, after log records describing the changes have been flushed
    to permanent storage. If we follow this procedure, we do not need
    to flush data pages to disk on every transaction commit, because we
    know that in the event of a crash we will be able to recover the
    database using the log: any changes that have not been applied to
    the data pages can be redone from the log records.  (This is
    roll-forward recovery, also known as REDO.)
   </para>

   <tip>
    <para>
     Because <acronym>WAL</acronym> restores database file
     contents after a crash, journaled file systems are not necessary for
     reliable storage of the data files or WAL files.  In fact, journaling
     overhead can reduce performance, especially if journaling
     causes file system <emphasis>data</emphasis> to be flushed
     to disk.  Fortunately, data flushing during journaling can
     often be disabled with a file system mount option, e.g.
     <literal>data=writeback</literal> on a Linux ext3 file system.
     Journaled file systems do improve boot speed after a crash.
    </para>
   </tip>


   <para>
    Using <acronym>WAL</acronym> results in a
    significantly reduced number of disk writes, because only the log
    file needs to be flushed to disk to guarantee that a transaction is
    committed, rather than every data file changed by the transaction.
    The log file is written sequentially,
    and so the cost of syncing the log is much less than the cost of
    flushing the data pages.  This is especially true for servers
    handling many small transactions touching different parts of the data
    store.  Furthermore, when the server is processing many small concurrent
    transactions, one <function>fsync</function> of the log file may
    suffice to commit many transactions.
   </para>

   <para>
    <acronym>WAL</acronym> also makes it possible to support on-line
    backup and point-in-time recovery, as described in <xref
    linkend="continuous-archiving"/>.  By archiving the WAL data we can support
    reverting to any time instant covered by the available WAL data:
    we simply install a prior physical backup of the database, and
    replay the WAL log just as far as the desired time.  What's more,
    the physical backup doesn't have to be an instantaneous snapshot
    of the database state &mdash; if it is made over some period of time,
    then replaying the WAL log for that period will fix any internal
    inconsistencies.
   </para>
  </sect1>

 <sect1 id="wal-async-commit">
  <title>Asynchronous Commit</title>

   <indexterm>
    <primary>synchronous commit</primary>
   </indexterm>

   <indexterm>
    <primary>asynchronous commit</primary>
   </indexterm>

  <para>
   <firstterm>Asynchronous commit</firstterm> is an option that allows transactions
   to complete more quickly, at the cost that the most recent transactions may
   be lost if the database should crash.  In many applications this is an
   acceptable trade-off.
  </para>

  <para>
   As described in the previous section, transaction commit is normally
   <firstterm>synchronous</firstterm>: the server waits for the transaction's
   <acronym>WAL</acronym> records to be flushed to permanent storage
   before returning a success indication to the client.  The client is
   therefore guaranteed that a transaction reported to be committed will
   be preserved, even in the event of a server crash immediately after.
   However, for short transactions this delay is a major component of the
   total transaction time.  Selecting asynchronous commit mode means that
   the server returns success as soon as the transaction is logically
   completed, before the <acronym>WAL</acronym> records it generated have
   actually made their way to disk.  This can provide a significant boost
   in throughput for small transactions.
  </para>

  <para>
   Asynchronous commit introduces the risk of data loss. There is a short
   time window between the report of transaction completion to the client
   and the time that the transaction is truly committed (that is, it is
   guaranteed not to be lost if the server crashes).  Thus asynchronous
   commit should not be used if the client will take external actions
   relying on the assumption that the transaction will be remembered.
   As an example, a bank would certainly not use asynchronous commit for
   a transaction recording an ATM's dispensing of cash.  But in many
   scenarios, such as event logging, there is no need for a strong
   guarantee of this kind.
  </para>

  <para>
   The risk that is taken by using asynchronous commit is of data loss,
   not data corruption.  If the database should crash, it will recover
   by replaying <acronym>WAL</acronym> up to the last record that was
   flushed.  The database will therefore be restored to a self-consistent
   state, but any transactions that were not yet flushed to disk will
   not be reflected in that state.  The net effect is therefore loss of
   the last few transactions.  Because the transactions are replayed in
   commit order, no inconsistency can be introduced &mdash; for example,
   if transaction B made changes relying on the effects of a previous
   transaction A, it is not possible for A's effects to be lost while B's
   effects are preserved.
  </para>

  <para>
   The user can select the commit mode of each transaction, so that
   it is possible to have both synchronous and asynchronous commit
   transactions running concurrently.  This allows flexible trade-offs
   between performance and certainty of transaction durability.
   The commit mode is controlled by the user-settable parameter
   <xref linkend="guc-synchronous-commit"/>, which can be changed in any of
   the ways that a configuration parameter can be set.  The mode used for
   any one transaction depends on the value of
   <varname>synchronous_commit</varname> when transaction commit begins.
  </para>

  <para>
   Certain utility commands, for instance <command>DROP TABLE</command>, are
   forced to commit synchronously regardless of the setting of
   <varname>synchronous_commit</varname>.  This is to ensure consistency
   between the server's file system and the logical state of the database.
   The commands supporting two-phase commit, such as <command>PREPARE
   TRANSACTION</command>, are also always synchronous.
  </para>

  <para>
   If the database crashes during the risk window between an
   asynchronous commit and the writing of the transaction's
   <acronym>WAL</acronym> records,
   then changes made during that transaction <emphasis>will</emphasis> be lost.
   The duration of the
   risk window is limited because a background process (the <quote>WAL
   writer</quote>) flushes unwritten <acronym>WAL</acronym> records to disk
   every <xref linkend="guc-wal-writer-delay"/> milliseconds.
   The actual maximum duration of the risk window is three times
   <varname>wal_writer_delay</varname> because the WAL writer is
   designed to favor writing whole pages at a time during busy periods.
  </para>

  <caution>
   <para>
    An immediate-mode shutdown is equivalent to a server crash, and will
    therefore cause loss of any unflushed asynchronous commits.
   </para>
  </caution>

  <para>
   Asynchronous commit provides behavior different from setting
   <xref linkend="guc-fsync"/> = off.
   <varname>fsync</varname> is a server-wide
   setting that will alter the behavior of all transactions.  It disables
   all logic within <productname>PostgreSQL</productname> that attempts to synchronize
   writes to different portions of the database, and therefore a system
   crash (that is, a hardware or operating system crash, not a failure of
   <productname>PostgreSQL</productname> itself) could result in arbitrarily bad
   corruption of the database state.  In many scenarios, asynchronous
   commit provides most of the performance improvement that could be
   obtained by turning off <varname>fsync</varname>, but without the risk
   of data corruption.
  </para>

  <para>
   <xref linkend="guc-commit-delay"/> also sounds very similar to
   asynchronous commit, but it is actually a synchronous commit method
   (in fact, <varname>commit_delay</varname> is ignored during an
   asynchronous commit).  <varname>commit_delay</varname> causes a delay
   just before a transaction flushes <acronym>WAL</acronym> to disk, in
   the hope that a single flush executed by one such transaction can also
   serve other transactions committing at about the same time.  The
   setting can be thought of as a way of increasing the time window in
   which transactions can join a group about to participate in a single
   flush, to amortize the cost of the flush among multiple transactions.
  </para>

 </sect1>

 <sect1 id="wal-configuration">
  <title><acronym>WAL</acronym> Configuration</title>

  <para>
   There are several <acronym>WAL</acronym>-related configuration parameters that
   affect database performance. This section explains their use.
   Consult <xref linkend="runtime-config"/> for general information about
   setting server configuration parameters.
  </para>

  <para>
   <firstterm>Checkpoints</firstterm><indexterm><primary>checkpoint</primary></indexterm>
   are points in the sequence of transactions at which it is guaranteed
   that the heap and index data files have been updated with all
   information written before that checkpoint.  At checkpoint time, all
   dirty data pages are flushed to disk and a special checkpoint record is
   written to the log file.  (The change records were previously flushed
   to the <acronym>WAL</acronym> files.)
   In the event of a crash, the crash recovery procedure looks at the latest
   checkpoint record to determine the point in the log (known as the redo
   record) from which it should start the REDO operation.  Any changes made to
   data files before that point are guaranteed to be already on disk.
   Hence, after a checkpoint, log segments preceding the one containing
   the redo record are no longer needed and can be recycled or removed. (When
   <acronym>WAL</acronym> archiving is being done, the log segments must be
   archived before being recycled or removed.)
  </para>

  <para>
   The checkpoint requirement of flushing all dirty data pages to disk
   can cause a significant I/O load.  For this reason, checkpoint
   activity is throttled so that I/O begins at checkpoint start and completes
   before the next checkpoint is due to start; this minimizes performance
   degradation during checkpoints.
  </para>

  <para>
   The server's checkpointer process automatically performs
   a checkpoint every so often.  A checkpoint is begun every <xref
   linkend="guc-checkpoint-timeout"/> seconds, or if
   <xref linkend="guc-max-wal-size"/> is about to be exceeded,
   whichever comes first.
   The default settings are 5 minutes and 1 GB, respectively.
   If no WAL has been written since the previous checkpoint, new checkpoints
   will be skipped even if <varname>checkpoint_timeout</varname> has passed.
   (If WAL archiving is being used and you want to put a lower limit on how
   often files are archived in order to bound potential data loss, you should
   adjust the <xref linkend="guc-archive-timeout"/> parameter rather than the
   checkpoint parameters.)
   It is also possible to force a checkpoint by using the SQL
   command <command>CHECKPOINT</command>.
  </para>

  <para>
   Reducing <varname>checkpoint_timeout</varname> and/or
   <varname>max_wal_size</varname> causes checkpoints to occur
   more often. This allows faster after-crash recovery, since less work
   will need to be redone. However, one must balance this against the
   increased cost of flushing dirty data pages more often. If
   <xref linkend="guc-full-page-writes"/> is set (as is the default), there is
   another factor to consider. To ensure data page consistency,
   the first modification of a data page after each checkpoint results in
   logging the entire page content. In that case,
   a smaller checkpoint interval increases the volume of output to the WAL log,
   partially negating the goal of using a smaller interval,
   and in any case causing more disk I/O.
  </para>

  <para>
   Checkpoints are fairly expensive, first because they require writing
   out all currently dirty buffers, and second because they result in
   extra subsequent WAL traffic as discussed above.  It is therefore
   wise to set the checkpointing parameters high enough so that checkpoints
   don't happen too often.  As a simple sanity check on your checkpointing
   parameters, you can set the <xref linkend="guc-checkpoint-warning"/>
   parameter.  If checkpoints happen closer together than
   <varname>checkpoint_warning</varname> seconds,
   a message will be output to the server log recommending increasing
   <varname>max_wal_size</varname>.  Occasional appearance of such
   a message is not cause for alarm, but if it appears often then the
   checkpoint control parameters should be increased. Bulk operations such
   as large <command>COPY</command> transfers might cause a number of such warnings
   to appear if you have not set <varname>max_wal_size</varname> high
   enough.
  </para>

  <para>
   To avoid flooding the I/O system with a burst of page writes,
   writing dirty buffers during a checkpoint is spread over a period of time.
   That period is controlled by
   <xref linkend="guc-checkpoint-completion-target"/>, which is
   given as a fraction of the checkpoint interval.
   The I/O rate is adjusted so that the checkpoint finishes when the
   given fraction of
   <varname>checkpoint_timeout</varname> seconds have elapsed, or before
   <varname>max_wal_size</varname> is exceeded, whichever is sooner.
   With the default value of 0.5,
   <productname>PostgreSQL</productname> can be expected to complete each checkpoint
   in about half the time before the next checkpoint starts.  On a system
   that's very close to maximum I/O throughput during normal operation,
   you might want to increase <varname>checkpoint_completion_target</varname>
   to reduce the I/O load from checkpoints.  The disadvantage of this is that
   prolonging checkpoints affects recovery time, because more WAL segments
   will need to be kept around for possible use in recovery.  Although
   <varname>checkpoint_completion_target</varname> can be set as high as 1.0,
   it is best to keep it less than that (perhaps 0.9 at most) since
   checkpoints include some other activities besides writing dirty buffers.
   A setting of 1.0 is quite likely to result in checkpoints not being
   completed on time, which would result in performance loss due to
   unexpected variation in the number of WAL segments needed.
  </para>

  <para>
   On Linux and POSIX platforms <xref linkend="guc-checkpoint-flush-after"/>
   allows to force the OS that pages written by the checkpoint should be
   flushed to disk after a configurable number of bytes.  Otherwise, these
   pages may be kept in the OS's page cache, inducing a stall when
   <literal>fsync</literal> is issued at the end of a checkpoint.  This setting will
   often help to reduce transaction latency, but it also can an adverse effect
   on performance; particularly for workloads that are bigger than
   <xref linkend="guc-shared-buffers"/>, but smaller than the OS's page cache.
  </para>

  <para>
   The number of WAL segment files in <filename>pg_wal</filename> directory depends on
   <varname>min_wal_size</varname>, <varname>max_wal_size</varname> and
   the amount of WAL generated in previous checkpoint cycles. When old log
   segment files are no longer needed, they are removed or recycled (that is,
   renamed to become future segments in the numbered sequence). If, due to a
   short-term peak of log output rate, <varname>max_wal_size</varname> is
   exceeded, the unneeded segment files will be removed until the system
   gets back under this limit. Below that limit, the system recycles enough
   WAL files to cover the estimated need until the next checkpoint, and
   removes the rest. The estimate is based on a moving average of the number
   of WAL files used in previous checkpoint cycles. The moving average
   is increased immediately if the actual usage exceeds the estimate, so it
   accommodates peak usage rather than average usage to some extent.
   <varname>min_wal_size</varname> puts a minimum on the amount of WAL files
   recycled for future usage; that much WAL is always recycled for future use,
   even if the system is idle and the WAL usage estimate suggests that little
   WAL is needed.
  </para>

  <para>
   Independently of <varname>max_wal_size</varname>,
   <xref linkend="guc-wal-keep-segments"/> + 1 most recent WAL files are
   kept at all times. Also, if WAL archiving is used, old segments can not be
   removed or recycled until they are archived. If WAL archiving cannot keep up
   with the pace that WAL is generated, or if <varname>archive_command</varname>
   fails repeatedly, old WAL files will accumulate in <filename>pg_wal</filename>
   until the situation is resolved. A slow or failed standby server that
   uses a replication slot will have the same effect (see
   <xref linkend="streaming-replication-slots"/>).
  </para>

  <para>
   In archive recovery or standby mode, the server periodically performs
   <firstterm>restartpoints</firstterm>,<indexterm><primary>restartpoint</primary></indexterm>
   which are similar to checkpoints in normal operation: the server forces
   all its state to disk, updates the <filename>pg_control</filename> file to
   indicate that the already-processed WAL data need not be scanned again,
   and then recycles any old log segment files in the <filename>pg_wal</filename>
   directory.
   Restartpoints can't be performed more frequently than checkpoints in the
   master because restartpoints can only be performed at checkpoint records.
   A restartpoint is triggered when a checkpoint record is reached if at
   least <varname>checkpoint_timeout</varname> seconds have passed since the last
   restartpoint, or if WAL size is about to exceed
   <varname>max_wal_size</varname>. However, because of limitations on when a
   restartpoint can be performed, <varname>max_wal_size</varname> is often exceeded
   during recovery, by up to one checkpoint cycle's worth of WAL.
   (<varname>max_wal_size</varname> is never a hard limit anyway, so you should
   always leave plenty of headroom to avoid running out of disk space.)
  </para>

  <para>
   There are two commonly used internal <acronym>WAL</acronym> functions:
   <function>XLogInsertRecord</function> and <function>XLogFlush</function>.
   <function>XLogInsertRecord</function> is used to place a new record into
   the <acronym>WAL</acronym> buffers in shared memory. If there is no
   space for the new record, <function>XLogInsertRecord</function> will have
   to write (move to kernel cache) a few filled <acronym>WAL</acronym>
   buffers. This is undesirable because <function>XLogInsertRecord</function>
   is used on every database low level modification (for example, row
   insertion) at a time when an exclusive lock is held on affected
   data pages, so the operation needs to be as fast as possible.  What
   is worse, writing <acronym>WAL</acronym> buffers might also force the
   creation of a new log segment, which takes even more
   time. Normally, <acronym>WAL</acronym> buffers should be written
   and flushed by an <function>XLogFlush</function> request, which is
   made, for the most part, at transaction commit time to ensure that
   transaction records are flushed to permanent storage. On systems
   with high log output, <function>XLogFlush</function> requests might
   not occur often enough to prevent <function>XLogInsertRecord</function>
   from having to do writes.  On such systems
   one should increase the number of <acronym>WAL</acronym> buffers by
   modifying the <xref linkend="guc-wal-buffers"/> parameter.  When
   <xref linkend="guc-full-page-writes"/> is set and the system is very busy,
   setting <varname>wal_buffers</varname> higher will help smooth response times
   during the period immediately following each checkpoint.
  </para>

  <para>
   The <xref linkend="guc-commit-delay"/> parameter defines for how many
   microseconds a group commit leader process will sleep after acquiring a
   lock within <function>XLogFlush</function>, while group commit
   followers queue up behind the leader.  This delay allows other server
   processes to add their commit records to the WAL buffers so that all of
   them will be flushed by the leader's eventual sync operation.  No sleep
   will occur if <xref linkend="guc-fsync"/> is not enabled, or if fewer
   than <xref linkend="guc-commit-siblings"/> other sessions are currently
   in active transactions; this avoids sleeping when it's unlikely that
   any other session will commit soon.  Note that on some platforms, the
   resolution of a sleep request is ten milliseconds, so that any nonzero
   <varname>commit_delay</varname> setting between 1 and 10000
   microseconds would have the same effect.  Note also that on some
   platforms, sleep operations may take slightly longer than requested by
   the parameter.
  </para>

  <para>
   Since the purpose of <varname>commit_delay</varname> is to allow the
   cost of each flush operation to be amortized across concurrently
   committing transactions (potentially at the expense of transaction
   latency), it is necessary to quantify that cost before the setting can
   be chosen intelligently.  The higher that cost is, the more effective
   <varname>commit_delay</varname> is expected to be in increasing
   transaction throughput, up to a point.  The <xref
   linkend="pgtestfsync"/> program can be used to measure the average time
   in microseconds that a single WAL flush operation takes.  A value of
   half of the average time the program reports it takes to flush after a
   single 8kB write operation is often the most effective setting for
   <varname>commit_delay</varname>, so this value is recommended as the
   starting point to use when optimizing for a particular workload.  While
   tuning <varname>commit_delay</varname> is particularly useful when the
   WAL log is stored on high-latency rotating disks, benefits can be
   significant even on storage media with very fast sync times, such as
   solid-state drives or RAID arrays with a battery-backed write cache;
   but this should definitely be tested against a representative workload.
   Higher values of <varname>commit_siblings</varname> should be used in
   such cases, whereas smaller <varname>commit_siblings</varname> values
   are often helpful on higher latency media.  Note that it is quite
   possible that a setting of <varname>commit_delay</varname> that is too
   high can increase transaction latency by so much that total transaction
   throughput suffers.
  </para>

  <para>
   When <varname>commit_delay</varname> is set to zero (the default), it
   is still possible for a form of group commit to occur, but each group
   will consist only of sessions that reach the point where they need to
   flush their commit records during the window in which the previous
   flush operation (if any) is occurring.  At higher client counts a
   <quote>gangway effect</quote> tends to occur, so that the effects of group
   commit become significant even when <varname>commit_delay</varname> is
   zero, and thus explicitly setting <varname>commit_delay</varname> tends
   to help less.  Setting <varname>commit_delay</varname> can only help
   when (1) there are some concurrently committing transactions, and (2)
   throughput is limited to some degree by commit rate; but with high
   rotational latency this setting can be effective in increasing
   transaction throughput with as few as two clients (that is, a single
   committing client with one sibling transaction).
  </para>

  <para>
   The <xref linkend="guc-wal-sync-method"/> parameter determines how
   <productname>PostgreSQL</productname> will ask the kernel to force
   <acronym>WAL</acronym> updates out to disk.
   All the options should be the same in terms of reliability, with
   the exception of <literal>fsync_writethrough</literal>, which can sometimes
   force a flush of the disk cache even when other options do not do so.
   However, it's quite platform-specific which one will be the fastest.
   You can test the speeds of different options using the <xref
   linkend="pgtestfsync"/> program.
   Note that this parameter is irrelevant if <varname>fsync</varname>
   has been turned off.
  </para>

  <para>
   Enabling the <xref linkend="guc-wal-debug"/> configuration parameter
   (provided that <productname>PostgreSQL</productname> has been
   compiled with support for it) will result in each
   <function>XLogInsertRecord</function> and <function>XLogFlush</function>
   <acronym>WAL</acronym> call being logged to the server log. This
   option might be replaced by a more general mechanism in the future.
  </para>
 </sect1>

 <sect1 id="wal-internals">
  <title>WAL Internals</title>

  <indexterm zone="wal-internals">
   <primary>LSN</primary>
  </indexterm>

  <para>
   <acronym>WAL</acronym> is automatically enabled; no action is
   required from the administrator except ensuring that the
   disk-space requirements for the <acronym>WAL</acronym> logs are met,
   and that any necessary tuning is done (see <xref
   linkend="wal-configuration"/>).
  </para>

  <para>
   <acronym>WAL</acronym> records are appended to the <acronym>WAL</acronym>
   logs as each new record is written. The insert position is described by
   a Log Sequence Number (<acronym>LSN</acronym>) that is a byte offset into
   the logs, increasing monotonically with each new record.
   <acronym>LSN</acronym> values are returned as the datatype
   <link linkend="datatype-pg-lsn"><type>pg_lsn</type></link>. Values can be
   compared to calculate the volume of <acronym>WAL</acronym> data that
   separates them, so they are used to measure the progress of replication
   and recovery.
  </para>

  <para>
   <acronym>WAL</acronym> logs are stored in the directory
   <filename>pg_wal</filename> under the data directory, as a set of
   segment files, normally each 16 MB in size (but the size can be changed
   by altering the <option>--wal-segsize</option> initdb option).  Each segment is
   divided into pages, normally 8 kB each (this size can be changed via the
   <option>--with-wal-blocksize</option> configure option).  The log record headers
   are described in <filename>access/xlogrecord.h</filename>; the record
   content is dependent on the type of event that is being logged.  Segment
   files are given ever-increasing numbers as names, starting at
   <filename>000000010000000000000000</filename>.  The numbers do not wrap,
   but it will take a very, very long time to exhaust the
   available stock of numbers.
  </para>

  <para>
   It is advantageous if the log is located on a different disk from the
   main database files.  This can be achieved by moving the
   <filename>pg_wal</filename> directory to another location (while the server
   is shut down, of course) and creating a symbolic link from the
   original location in the main data directory to the new location.
  </para>

  <para>
   The aim of <acronym>WAL</acronym> is to ensure that the log is
   written before database records are altered, but this can be subverted by
   disk drives<indexterm><primary>disk drive</primary></indexterm> that falsely report a
   successful write to the kernel,
   when in fact they have only cached the data and not yet stored it
   on the disk.  A power failure in such a situation might lead to
   irrecoverable data corruption.  Administrators should try to ensure
   that disks holding <productname>PostgreSQL</productname>'s
   <acronym>WAL</acronym> log files do not make such false reports.
   (See <xref linkend="wal-reliability"/>.)
  </para>

  <para>
   After a checkpoint has been made and the log flushed, the
   checkpoint's position is saved in the file
   <filename>pg_control</filename>. Therefore, at the start of recovery,
   the server first reads <filename>pg_control</filename> and
   then the checkpoint record; then it performs the REDO operation by
   scanning forward from the log location indicated in the checkpoint
   record.  Because the entire content of data pages is saved in the
   log on the first page modification after a checkpoint (assuming
   <xref linkend="guc-full-page-writes"/> is not disabled), all pages
   changed since the checkpoint will be restored to a consistent
   state.
  </para>

  <para>
   To deal with the case where <filename>pg_control</filename> is
   corrupt, we should support the possibility of scanning existing log
   segments in reverse order &mdash; newest to oldest &mdash; in order to find the
   latest checkpoint.  This has not been implemented yet.
   <filename>pg_control</filename> is small enough (less than one disk page)
   that it is not subject to partial-write problems, and as of this writing
   there have been no reports of database failures due solely to the inability
   to read <filename>pg_control</filename> itself.  So while it is
   theoretically a weak spot, <filename>pg_control</filename> does not
   seem to be a problem in practice.
  </para>
 </sect1>
</chapter><|MERGE_RESOLUTION|>--- conflicted
+++ resolved
@@ -294,8 +294,6 @@
      data files and the WAL.
     </para>
    </note>
-<<<<<<< HEAD
-=======
 
    <para>
     Since checksums are clusterwide, all databases will get checksums added.
@@ -311,7 +309,6 @@
     </para>
    </note>
 
->>>>>>> 7b10c63d
   </sect2>
  </sect1>
 
