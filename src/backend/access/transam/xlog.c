--- conflicted
+++ resolved
@@ -4770,11 +4770,7 @@
 	if (ControlFile->data_checksum_version != PG_DATA_CHECKSUM_INPROGRESS_VERSION)
 	{
 		LWLockRelease(ControlFileLock);
-<<<<<<< HEAD
-		elog(ERROR, "Checksums not in in_progress mode");
-=======
 		elog(ERROR, "Checksums not in inprogress mode");
->>>>>>> 7b10c63d
 	}
 
 	ControlFile->data_checksum_version = PG_DATA_CHECKSUM_VERSION;
@@ -7849,11 +7845,7 @@
 	 */
 	if (ControlFile->data_checksum_version == PG_DATA_CHECKSUM_INPROGRESS_VERSION)
 		ereport(WARNING,
-<<<<<<< HEAD
-				(errmsg("checksum state is \"in progress\" with no worker"),
-=======
 				(errmsg("checksum state is \"inprogress\" with no worker"),
->>>>>>> 7b10c63d
 				 errhint("Either disable or enable checksums by calling the pg_disable_data_checksums() or pg_enable_data_checksums() functions.")));
 
 	/*
