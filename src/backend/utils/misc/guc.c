--- conflicted
+++ resolved
@@ -2216,11 +2216,7 @@
 			GUC_UNIT_MS
 		},
 		&checksumhelper_cost_delay,
-<<<<<<< HEAD
-		20, -1, 100,
-=======
 		-1, -1, 100,
->>>>>>> e6275c73
 		NULL, NULL, NULL
 	},
 
@@ -2230,11 +2226,7 @@
 			NULL
 		},
 		&checksumhelper_cost_limit,
-<<<<<<< HEAD
-		-1, -1, 10000,
-=======
 		200, -1, 10000,
->>>>>>> e6275c73
 		NULL, NULL, NULL
 	},
 
