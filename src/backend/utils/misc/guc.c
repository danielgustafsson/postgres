--- conflicted
+++ resolved
@@ -4394,7 +4394,6 @@
 	},
 
 	{
-<<<<<<< HEAD
 		{"data_checksums", PGC_INTERNAL, PRESET_OPTIONS,
 			gettext_noop("Shows whether data checksums are turned on for this cluster."),
 			NULL,
@@ -4403,7 +4402,9 @@
 		&data_checksums_tmp,
 		0, data_checksum_options,
 		NULL, NULL, show_data_checksums
-=======
+	},
+
+	{
 		{"plan_cache_mode", PGC_USERSET, QUERY_TUNING_OTHER,
 			gettext_noop("Controls the planner's selection of custom or generic plan."),
 			gettext_noop("Prepared statements can have custom and generic plans, and the planner "
@@ -4437,7 +4438,6 @@
 		PG_TLS_ANY,
 		ssl_protocol_versions_info,
 		NULL, NULL, NULL
->>>>>>> ae4472c6
 	},
 
 	/* End-of-list marker */
