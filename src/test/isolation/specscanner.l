--- conflicted
+++ resolved
@@ -12,15 +12,10 @@
 
 static int	yyline = 1;			/* line number for error reporting */
 
-<<<<<<< HEAD
-static char litbuf[2048];
-static int litbufpos = 0;
-=======
 #define LITBUF_INIT	1024		/* initial size of litbuf */
 static char *litbuf = NULL;
 static size_t litbufsize = 0;
 static size_t litbufpos = 0;
->>>>>>> 7240962f
 
 static void addlitchar(char c);
 
